[package]
name = "dust-lang"
description = "General purpose programming language"
version = "0.4.0"
repository = "https://git.jeffa.io/jeff/dust.git"
edition = "2021"
license = "MIT"
authors = ["Jeff Anderson"]

[[bin]]
name = "dust"
path = "src/main.rs"

[[bin]]
name = "tui"

[profile.dev]
opt-level = 1
[profile.dev.package."*"]
opt-level = 3

[dependencies]
ansi_term = "0.12.1"
better-panic = "0.3.0"
clap = { version = "4.4.4", features = ["derive", "cargo", "wrap_help", "unicode", "string", "unstable-styles"] }
color-eyre = "0.6.2"
comfy-table = "7.0.1"
config = "0.13.3"
crossterm = { version = "0.27.0", features = ["serde", "event-stream"] }
csv = "1.2.2"
derive_deref = "1.1.1"
directories = "5.0.1"
futures = "0.3.30"
git2 = "0.18.1"
human-panic = "1.2.0"
json5 = "0.4.1"
lazy_static = "1.4.0"
libc = "0.2.148"
log = "0.4.20"
pretty_assertions = "1.4.0"
rand = "0.8.5"
ratatui = "0.25.0"
rayon = "1.8.0"
reqwest = { version = "0.11.20", features = ["blocking", "json"] }
rustyline = { version = "12.0.0", features = ["derive", "with-file-history"] }
serde = { version = "1.0.188", features = ["derive"] }
serde_json = "1.0.107"
serial_int = "2.0.0"
signal-hook = "0.3.17"
strip-ansi-escapes = "0.2.0"
strum = { version = "0.25.0", features = ["derive"] }
tokio = { version = "1.35.1", features = ["signal-hook-registry", "macros", "signal", "rt", "time", "rt-multi-thread"] }
tokio-util = "0.7.10"
toml = "0.8.1"
tracing = "0.1.40"
tracing-error = "0.2.0"
tracing-subscriber = { version = "0.3.18", features = ["env-filter"] }
tree-sitter = "0.20.10"
tui-textarea = { version = "0.4.0", features = ["search"] }
<<<<<<< HEAD
egui = "0.24.1"
eframe = { version = "0.24.1", default-features = false, features = [
    "default_fonts", # Embed the default egui fonts.
    "glow",          # Use the glow rendering backend. Alternative: "wgpu".
    "persistence",   # Enable restoring app state when restarting the app.
] }
log = "0.4"

[target.'cfg(not(target_arch = "wasm32"))'.dependencies]
env_logger = "0.10"

[target.'cfg(target_arch = "wasm32")'.dependencies]
wasm-bindgen-futures = "0.4"
=======
tui-tree-widget = "0.16.0"
>>>>>>> 02b30d37

[build-dependencies]
cc = "1.0"<|MERGE_RESOLUTION|>--- conflicted
+++ resolved
@@ -11,69 +11,38 @@
 name = "dust"
 path = "src/main.rs"
 
-[[bin]]
-name = "tui"
-
 [profile.dev]
 opt-level = 1
 [profile.dev.package."*"]
 opt-level = 3
 
 [dependencies]
-ansi_term = "0.12.1"
-better-panic = "0.3.0"
-clap = { version = "4.4.4", features = ["derive", "cargo", "wrap_help", "unicode", "string", "unstable-styles"] }
-color-eyre = "0.6.2"
-comfy-table = "7.0.1"
-config = "0.13.3"
-crossterm = { version = "0.27.0", features = ["serde", "event-stream"] }
+clap = { version = "4.4.4", features = ["derive"] }
 csv = "1.2.2"
-derive_deref = "1.1.1"
-directories = "5.0.1"
-futures = "0.3.30"
-git2 = "0.18.1"
-human-panic = "1.2.0"
-json5 = "0.4.1"
-lazy_static = "1.4.0"
 libc = "0.2.148"
 log = "0.4.20"
-pretty_assertions = "1.4.0"
 rand = "0.8.5"
-ratatui = "0.25.0"
 rayon = "1.8.0"
 reqwest = { version = "0.11.20", features = ["blocking", "json"] }
 rustyline = { version = "12.0.0", features = ["derive", "with-file-history"] }
 serde = { version = "1.0.188", features = ["derive"] }
 serde_json = "1.0.107"
-serial_int = "2.0.0"
-signal-hook = "0.3.17"
 strip-ansi-escapes = "0.2.0"
-strum = { version = "0.25.0", features = ["derive"] }
-tokio = { version = "1.35.1", features = ["signal-hook-registry", "macros", "signal", "rt", "time", "rt-multi-thread"] }
-tokio-util = "0.7.10"
 toml = "0.8.1"
 tracing = "0.1.40"
-tracing-error = "0.2.0"
-tracing-subscriber = { version = "0.3.18", features = ["env-filter"] }
 tree-sitter = "0.20.10"
-tui-textarea = { version = "0.4.0", features = ["search"] }
-<<<<<<< HEAD
 egui = "0.24.1"
 eframe = { version = "0.24.1", default-features = false, features = [
     "default_fonts", # Embed the default egui fonts.
     "glow",          # Use the glow rendering backend. Alternative: "wgpu".
     "persistence",   # Enable restoring app state when restarting the app.
 ] }
-log = "0.4"
 
 [target.'cfg(not(target_arch = "wasm32"))'.dependencies]
 env_logger = "0.10"
 
 [target.'cfg(target_arch = "wasm32")'.dependencies]
 wasm-bindgen-futures = "0.4"
-=======
-tui-tree-widget = "0.16.0"
->>>>>>> 02b30d37
 
 [build-dependencies]
 cc = "1.0"