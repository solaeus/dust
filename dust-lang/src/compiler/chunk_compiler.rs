--- conflicted
+++ resolved
@@ -871,11 +871,7 @@
             SyntaxKind::FloatExpression => self.compile_float_expression(node),
             SyntaxKind::IntegerExpression => self.compile_integer_expression(node),
             SyntaxKind::StringExpression => self.compile_string_expression(node),
-<<<<<<< HEAD
-            SyntaxKind::ArrayExpression => self.compile_array_expression(node),
-=======
             SyntaxKind::ListExpression => self.compile_list_expression(node),
->>>>>>> 23b76b79
             SyntaxKind::PathExpression => self.compile_path_expression(node),
             SyntaxKind::AdditionExpression
             | SyntaxKind::SubtractionExpression
@@ -986,79 +982,6 @@
         ))
     }
 
-<<<<<<< HEAD
-    fn compile_array_expression(&mut self, node: &SyntaxNode) -> Result<Emission, CompileError> {
-        info!("Compiling array expression");
-
-        let child_ids = self
-            .syntax_tree()?
-            .get_children(node.children.0, node.children.1)
-            .ok_or(CompileError::MissingChildren {
-                parent_kind: node.kind,
-                start_index: node.children.0,
-                count: node.children.1,
-            })?;
-        let child_nodes = child_ids
-            .iter()
-            .map(|id| {
-                self.syntax_tree()?
-                    .get_node(*id)
-                    .ok_or(CompileError::MissingSyntaxNode { syntax_id: *id })
-                    .copied()
-            })
-            .collect::<Result<SmallVec<[SyntaxNode; 4]>, CompileError>>()?;
-
-        let mut element_addresses = SmallVec::<[Address; 4]>::with_capacity(child_nodes.len());
-        let mut element_type: Option<Type> = None;
-
-        for child_node in child_nodes {
-            let emission = self.compile_expression(&child_node)?;
-
-            match emission {
-                Emission::Constant(constant, r#type) => {
-                    if let Some(existing_type) = &element_type {
-                        if existing_type != &r#type {
-                            todo!("Error");
-                        }
-                    } else {
-                        element_type = Some(r#type.clone());
-                    }
-
-                    let constant_address = self.get_constant_address(constant);
-
-                    element_addresses.push(constant_address);
-                }
-                _ => {
-                    todo!("Error");
-                }
-            }
-        }
-
-        let element_type = element_type.ok_or(CompileError::EmptyArray {
-            position: Position::new(self.file_id, node.span),
-        })?;
-        let array_type = match element_type {
-            Type::Boolean => OperandType::ARRAY_BOOLEAN,
-            Type::Byte => OperandType::ARRAY_BYTE,
-            Type::Character => OperandType::ARRAY_CHARACTER,
-            Type::Float => OperandType::ARRAY_FLOAT,
-            Type::Integer => OperandType::ARRAY_INTEGER,
-            Type::String => OperandType::ARRAY_STRING,
-            Type::Function(_) => OperandType::ARRAY_FUNCTION,
-            _ => {
-                todo!("Error")
-            }
-        };
-
-        let array_constant_index = self
-            .context
-            .constants
-            .add_array(&element_addresses, array_type);
-
-        Ok(Emission::Constant(
-            Constant::Array(array_constant_index),
-            Type::Array(Box::new(element_type), element_addresses.len()),
-=======
     fn compile_list_expression(&mut self, node: &SyntaxNode) -> Result<Emission, CompileError> {
         info!("Compiling list expression");
 
@@ -1138,7 +1061,6 @@
         Ok(Emission::Instructions(
             instructions,
             Type::List(Box::new(element_type)),
->>>>>>> 23b76b79
         ))
     }
 
